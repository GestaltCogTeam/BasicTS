--- conflicted
+++ resolved
@@ -35,11 +35,7 @@
     'masked_smape',
     'masked_r2',
     'masked_corr',
-<<<<<<< HEAD
+    'masked_huber',
     'ALL_METRICS',
     'METRIC_METER'
-=======
-    'masked_huber',
-    'ALL_METRICS'
->>>>>>> 4929c786
 ]